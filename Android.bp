/*
 * Copyright (C) 2017 The Android Open Source Project
 *
 * Licensed under the Apache License, Version 2.0 (the "License");
 * you may not use this file except in compliance with the License.
 * You may obtain a copy of the License at
 *
 *      http://www.apache.org/licenses/LICENSE-2.0
 *
 * Unless required by applicable law or agreed to in writing, software
 * distributed under the License is distributed on an "AS IS" BASIS,
 * WITHOUT WARRANTIES OR CONDITIONS OF ANY KIND, either express or implied.
 * See the License for the specific language governing permissions and
 * limitations under the License.
 */

package {
    default_applicable_licenses: ["system_chre_license"],
}

license {
    name: "system_chre_license",
    visibility: [":__subpackages__"],
    license_kinds: [
        "SPDX-license-identifier-Apache-2.0",
        "SPDX-license-identifier-BSD",
    ],
    license_text: [
        "NOTICE",
    ],
}

filegroup {
    name: "contexthub_hal_socket",
    srcs: ["host/common/socket_server.cc"]
}

filegroup {
    name: "contexthub_hal_wifi",
    srcs: ["host/common/wifi_ext_hal_handler.cc"]
}

filegroup {
    name: "contexthub_hal_core",
    srcs: [
        "host/common/bt_snoop_log_parser.cc",
        "host/common/config_util.cc",
        "host/common/log.cc",
        "host/common/log_message_parser.cc",
        "host/common/preloaded_nanoapp_loader.cc",
        "host/common/time_syncer.cc",
        "host/hal_generic/common/hal_client_manager.cc",
        "host/hal_generic/common/multi_client_context_hub_base.cc",
        "host/hal_generic/common/permissions_util.cc",
    ],
}

cc_library_static {
    name: "chre_client",
    vendor_available: true,
    local_include_dirs: [
        "chre_api/include/chre_api",
    ],
    export_include_dirs: [
        "host/common/include",
        "platform/shared/include",
        "util/include",
    ],
    srcs: [
        "host/common/file_stream.cc",
        "host/common/fragmented_load_transaction.cc",
        "host/common/hal_client.cc",
        "host/common/host_protocol_host.cc",
        "host/common/log.cc",
        "host/common/pigweed/hal_channel_output.cc",
        "host/common/pigweed/hal_rpc_client.cc",
        "host/common/socket_client.cc",
        "platform/shared/host_protocol_common.cc",
    ],
    header_libs: ["chre_flatbuffers"],
    export_header_lib_headers: ["chre_flatbuffers"],
    shared_libs: [
        "android.hardware.contexthub-V3-ndk",
        "libbinder_ndk",
        "libcutils",
        "liblog",
        "libutils",
    ],
    cflags: [
        "-DCHRE_IS_HOST_BUILD",
        "-DCHRE_MESSAGE_TO_HOST_MAX_SIZE=4000", // Needed to import CHRE APIs.
        "-Wall",
        "-Werror",
        "-Wthread-safety", // Need to be explicitly set
    ],
    defaults: [
        "pw_rpc_cflags_chre",
        "pw_rpc_nanopb_lib_dependencies",
    ],
}

cc_library {
    name: "chre_metrics_reporter",
    export_include_dirs: [
        "host/common/include",
    ],
    srcs: [
        "host/common/metrics_reporter.cc",
        "host/common/log.cc",
    ],
    shared_libs: [
        "android.frameworks.stats-V1-ndk",
        "chremetrics-cpp",
        "chre_atoms_log",
        "libbinder_ndk",
        "libcutils",
        "liblog",
        "libutils",
    ],
    vendor: true,
    cflags: ["-Wall", "-Werror"]
}

cc_binary {
    name: "chre_test_client",
    vendor: true,
    local_include_dirs: [
        "chre_api/include/chre_api",
        "util/include",
    ],
    srcs: [
        "host/common/test/chre_test_client.cc",
    ],
    cflags: ["-Wall", "-Werror"],
    shared_libs: [
        "libcutils",
        "liblog",
        "libutils",
    ],
    static_libs: [
        "chre_client",
        "chre_host_common"
    ],
}

genrule {
    name: "rpc_world_proto_header",
    defaults: [
        "pw_rpc_generate_nanopb_proto",
    ],
    srcs: ["apps/rpc_world/rpc/rpc_world.proto"],
    out: [
        "rpc_world.pb.h",
    ],
}

genrule {
    name: "rpc_world_proto_source",
    defaults: [
        "pw_rpc_generate_nanopb_proto",
    ],
    srcs: ["apps/rpc_world/rpc/rpc_world.proto"],
    out: [
        "rpc_world.pb.c",
    ],
}

genrule {
    name: "rpc_world_rpc_header",
    defaults: [
        "pw_rpc_generate_nanopb_rpc_header",
    ],
    srcs: ["apps/rpc_world/rpc/rpc_world.proto"],
    out: [
        "rpc_world.rpc.pb.h",
    ],
}

cc_binary {
    name: "chre_test_rpc",
    vendor: true,
    local_include_dirs: [
        "chre_api/include/chre_api",
        "util/include",
    ],
    srcs: [
        "host/common/test/chre_test_rpc.cc",
    ],
    cflags: ["-Wall", "-Werror"],
    shared_libs: [
        "libcutils",
        "liblog",
        "libutils",
    ],
    static_libs: [
        "chre_client",
        "libprotobuf-c-nano",
    ],
    generated_sources: [
        "rpc_world_proto_source",
    ],
    generated_headers: [
        "rpc_world_proto_header",
        "rpc_world_rpc_header",
    ],
    defaults: [
        "pw_rpc_cflags_chre",
        "pw_rpc_nanopb_lib_dependencies",
    ],
}

cc_binary {
    name: "chre_power_test_client",
    vendor: true,
    local_include_dirs: [
        "chre_api/include/chre_api",
        "util/include",
        "apps/power_test/common/include",
    ],
    srcs: [
        "host/common/test/power_test/chre_power_test_client.cc",
    ],
    cflags: ["-Wall", "-Werror"],
    shared_libs: [
        "libcutils",
        "liblog",
        "libutils",
    ],
    static_libs: ["chre_client"],
}

filegroup {
    name: "st_hal_lpma_handler",
    srcs: ["host/common/st_hal_lpma_handler.cc"],
}

cc_binary {
    name: "chre_aidl_hal_client",
    vendor: true,
    cpp_std: "c++20",
    local_include_dirs: [
        "host/common/include",
        "chre_api/include",
    ],
    srcs: [
        "host/common/chre_aidl_hal_client.cc",
        "host/common/file_stream.cc",
        "host/common/log.cc",
    ],
    shared_libs: [
        "android.hardware.contexthub-V3-ndk",
        "libbase",
        "libbinder_ndk",
        "libjsoncpp",
        "liblog",
        "libutils",
    ],
    static_libs: [
        "chre_client",
    ],
    cflags: [
        "-Wall",
        "-Werror",
        "-fexceptions",
        "-DLOG_TAG=\"CHRE.HAL.CLIENT\"",
    ],
}

cc_test {
    name: "audio_stress_test",
    vendor: true,
    local_include_dirs: [
        "chre_api/include/chre_api",
        "util/include",
    ],
    srcs: [
        "host/common/audio_stress_test/audio_stress_test.cc",
    ],
    cflags: ["-Wall", "-Werror"],
    shared_libs: [
        "libcutils",
        "liblog",
        "libutils",
    ],
    static_libs: ["chre_client"],
    gtest: false,
}

cc_library_headers {
    name: "android.hardware.contexthub@1.X-shared-impl",
    vendor: true,
    export_include_dirs: ["host/hal_generic/common/"],
    cflags: ["-Wall", "-Werror"],
    shared_libs: [
        "libcutils",
        "liblog",
        "libhidlbase",
        "libutils",
        "android.hardware.contexthub@1.0",
    ],
    static_libs: ["chre_client"],
}

cc_library_shared {
    name: "android.hardware.contexthub@1.0-impl.generic",
    vendor: true,
    relative_install_path: "hw",
    srcs: [
        "host/hal_generic/V1_0/generic_context_hub_v1_0.cc",
        "host/hal_generic/common/hal_chre_socket_connection.cc",
        "host/hal_generic/common/permissions_util.cc",
    ],
    cflags: ["-Wall", "-Werror"],
    header_libs: [
        "android.hardware.contexthub@1.X-shared-impl",
        "android.hardware.contexthub@1.X-common-utils",
    ],
    shared_libs: [
        "libcutils",
        "liblog",
        "libhidlbase",
        "libutils",
        "android.hardware.contexthub@1.0",
        "android.hardware.contexthub@1.1",
        "android.hardware.contexthub@1.2",
    ],
    static_libs: ["chre_client"],
}

cc_library_static {
    name: "android.hardware.contexthub@1.1-common-impl",
    vendor: true,
    srcs: [
        "host/hal_generic/V1_1/generic_context_hub_v1_1.cc",
        "host/hal_generic/common/context_hub_settings_util.cc",
        "host/hal_generic/common/hal_chre_socket_connection.cc",
        "host/hal_generic/common/permissions_util.cc",
    ],
    cflags: ["-Wall", "-Werror"],
    export_header_lib_headers: [
        "android.hardware.contexthub@1.X-shared-impl",
        "android.hardware.contexthub@1.X-common-utils",
    ],
    export_static_lib_headers: [
        "chre_client",
    ],
    export_include_dirs: ["host/hal_generic/V1_1/"],
    header_libs: [
        "android.hardware.contexthub@1.X-shared-impl",
        "android.hardware.contexthub@1.X-common-utils",
    ],
    shared_libs: [
        "libcutils",
        "liblog",
        "libhidlbase",
        "libutils",
        "android.hardware.contexthub@1.0",
        "android.hardware.contexthub@1.1",
        "android.hardware.contexthub@1.2",
    ],
    static_libs: ["chre_client"],
}

cc_binary {
    name: "android.hardware.contexthub@1.1-service.generic",
    defaults: ["hidl_defaults"],
    vendor: true,
    relative_install_path: "hw",
    srcs: [
        "host/hal_generic/V1_1/service.cc",
    ],
    init_rc: ["host/hal_generic/V1_1/android.hardware.contexthub@1.1-service-generic.rc"],
    cflags: ["-Wall", "-Werror"],
    shared_libs: [
        "libcutils",
        "liblog",
        "libhidlbase",
        "libutils",
        "android.hardware.contexthub@1.0",
        "android.hardware.contexthub@1.1",
        "android.hardware.contexthub@1.2",
    ],
    static_libs: [
        "android.hardware.contexthub@1.1-common-impl",
        "chre_client",
    ],
    vintf_fragments: ["host/hal_generic/V1_1/android.hardware.contexthub@1.1-generic.xml"],
}

cc_binary {
    name: "android.hardware.contexthub@1.2-service.generic",
    defaults: ["hidl_defaults"],
    vendor: true,
    relative_install_path: "hw",
    srcs: [
        "host/hal_generic/V1_2/generic_context_hub_v1_2.cc",
        "host/hal_generic/V1_2/service.cc",
        "host/hal_generic/common/context_hub_settings_util.cc",
        "host/hal_generic/common/hal_chre_socket_connection.cc",
        "host/hal_generic/common/permissions_util.cc",
    ],
    init_rc: ["host/hal_generic/V1_2/android.hardware.contexthub@1.2-service-generic.rc"],
    cflags: ["-Wall", "-Werror"],
    header_libs: [
        "android.hardware.contexthub@1.X-shared-impl",
        "android.hardware.contexthub@1.X-common-utils",
    ],
    shared_libs: [
        "libcutils",
        "liblog",
        "libhidlbase",
        "libutils",
        "android.hardware.contexthub@1.0",
        "android.hardware.contexthub@1.1",
        "android.hardware.contexthub@1.2",
    ],
    static_libs: ["chre_client"],
    vintf_fragments: ["host/hal_generic/V1_2/android.hardware.contexthub@1.2-generic.xml"],
}

cc_library_static {
    name: "event_logger",
    vendor: true,
    host_supported: true,
    srcs: [
        "host/hal_generic/aidl/event_logger.cc",
    ],
    local_include_dirs: [
        "util/include",
        "host/common/include",
    ],
    shared_libs: [
        "android.hardware.contexthub-V3-ndk",
        "libcutils",
        "libutils",
    ],
    header_libs: [
        "chre_flatbuffers",
    ],
    cflags: [
        "-Wall",
        "-Werror",
        "-DCHRE_IS_HOST_BUILD",
    ],
}

cc_library_static {
    name: "chre_host_common",
    vendor: true,
    host_supported: true,
    cpp_std: "c++20",
    srcs: [
        "host/common/log.cc",
    ],
    local_include_dirs: [
        "util/include",
        "host/common/include",
    ],
    shared_libs: [
        "libcutils",
        "liblog",
        "libutils",
    ],
    cflags: [
        "-Wall",
        "-Werror",
        "-DCHRE_IS_HOST_BUILD",
    ],
}

cc_test_host {
    name: "hal_unit_tests",
    vendor: true,
    srcs: [
        "host/test/**/*_test.cc",
        "host/hal_generic/common/hal_client_manager.cc",
        "host/common/fragmented_load_transaction.cc",
        "host/common/hal_client.cc",
    ],
    local_include_dirs: [
        "host/common/include",
        "host/hal_generic/common/",
        "util/include/",
        "host/hal_generic/aidl/",
        "platform/shared/include/",
    ],
    static_libs: [
        "android.hardware.contexthub-V3-ndk",
        "chre_flags_c_lib",
        "chre_host_common",
        "event_logger",
        "libgmock",
    ],
    shared_libs: [
        "libcutils",
        "libutils",
        "android.hardware.contexthub-V3-ndk",
        "liblog",
        "libjsoncpp",
        "libbinder_ndk",
        "server_configurable_flags",
    ],
    header_libs: [
        "chre_flatbuffers",
        "chre_api",
    ],
    defaults: [
        "chre_linux_cflags",
    ],
    cflags: [
        "-Wall",
        "-Werror",
        "-DCHRE_IS_HOST_BUILD",
    ],
    test_options: {
        unit_test: true,
    },
}

genrule {
    name: "chre_atoms_log.h",
    tools: ["stats-log-api-gen"],
<<<<<<< HEAD
    cmd: "$(location stats-log-api-gen) --header $(genDir)/chre_atoms_log.h " +
         "--module chre " +
         "--namespace android,chre,Atoms ",
    srcs: [
        ":libstats_atom_options_protos",
        ":libprotobuf-internal-descriptor-proto",
    ],
=======
    srcs: [
        "core/chre_metrics_with_atom.proto",
        "core/chre_metrics.proto",
        ":libstats_atom_options_protos",
        ":libprotobuf-internal-descriptor-proto",
    ],
    cmd: "$(location stats-log-api-gen) --header $(out) " +
        "--module chre " +
        "--namespace android,chre,Atoms " +
        "--vendor-proto $(location core/chre_metrics_with_atom.proto)",
>>>>>>> c4497c92
    out: [
        "chre_atoms_log.h",
    ],
}

cc_library {
    name: "chre_atoms_log",
    vendor: true,
    generated_headers: ["chre_atoms_log.h"],
    export_generated_headers: ["chre_atoms_log.h"],
}

cc_library {
    name: "chremetrics-cpp",
    vendor: true,
    proto: {
        type: "lite",
        export_proto_headers: true,
    },
    srcs: [
        "core/chre_metrics.proto",
    ],
}

cc_library_headers {
    name: "chre_api",
    vendor: true,
    export_include_dirs: [
        "chre_api/include/chre_api",
        "chre_api/include",
    ],
    host_supported: true,
}

cc_library_headers {
    name: "chre_flatbuffers",
    vendor_available: true,
    host_supported: true,
    export_include_dirs: [
        "external/flatbuffers/include",
        "host/common/include",
        "platform/shared/include",
        "util/include",
    ],
}

cc_library_headers {
    name: "chre_pal",
    vendor: true,
    export_include_dirs: [
        "pal/include",
    ],
    header_libs: [
        "chre_api",
    ],
    export_header_lib_headers: [
        "chre_api",
    ],
    host_supported: true,
}

cc_library_headers {
    name: "chre_test_common",
    vendor: true,
    export_include_dirs: [
        "test/common/include",
    ],
    host_supported: true,
}

cc_library_static {
    name: "chre_pal_linux",
    vendor: true,
    srcs: [
        "platform/shared/pal_system_api.cc",
        "platform/linux/assert.cc",
        "platform/linux/fatal_error.cc",
        "platform/linux/memory.cc",
        "platform/linux/pal_gnss.cc",
        "platform/linux/pal_nan.cc",
        "platform/linux/pal_wifi.cc",
        "platform/linux/pal_wwan.cc",
        "platform/linux/platform_log.cc",
        "platform/linux/system_time.cc",
        "platform/linux/task_util/task.cc",
        "platform/linux/task_util/task_manager.cc",
        "util/dynamic_vector_base.cc",
    ],
    export_include_dirs: [
        "platform/shared/include",
        "platform/include",
        "platform/linux/include",
        "util/include",
    ],
    header_libs: [
        "chre_pal",
    ],
    static_libs: [
        "libgtest",
        "libgmock",
    ],
    defaults: [
        "chre_linux_cflags",
    ],
    host_supported: true,
}

cc_test_host {
    name: "chre_unit_tests",
    isolated: true,
    test_suites: ["general-tests"],
    srcs: [
        "core/tests/**/*.cc",
        "pal/tests/**/*_test.cc",
        "pal/util/tests/**/*.cc",
        "pal/util/wifi_pal_convert.c",
        "pal/util/wifi_scan_cache.c",
        "platform/tests/**/*.cc",
        "platform/linux/tests/**/*.cc",
        "util/tests/**/*.cc",
    ],
    exclude_srcs: [
        // Exclude slow PAL tests.
        "pal/tests/src/gnss_pal_impl_test.cc",
    ],
    local_include_dirs: [
        "chre_api/include",
        "chre_api/include/chre_api",
        "core/include",
        "pal/include",
        "pal/tests/include",
        "pal/util/include",
        "platform/include",
        "platform/linux/include",
        "platform/shared/include",
        "platform/shared/pw_trace/include",
        "util/include",
    ],
    cflags: [
        "-DCHRE_MESSAGE_TO_HOST_MAX_SIZE=4096",
        "-DCHRE_MINIMUM_LOG_LEVEL=CHRE_LOG_LEVEL_DEBUG",
        "-DCHRE_ASSERTIONS_ENABLED=true",
        "-DCHRE_BLE_SUPPORT_ENABLED=true",
        "-DCHRE_FILENAME=__FILE__",
        "-DGTEST",
    ],
    header_libs: [
        "chre_flatbuffers",
    ],
    static_libs: [
        "chre_linux",
        "libgmock",
    ],
    sanitize: {
        address: true,
    },
}

// PW_RPC rules.

cc_defaults {
    name: "pw_rpc_cflags_chre",
    cflags: [
        "-DPW_RPC_USE_GLOBAL_MUTEX=0",
        "-DPW_RPC_COMPLETION_REQUEST_CALLBACK",
        "-DPW_RPC_DYNAMIC_ALLOCATION",
    ],
}

// Lib dependencies for apps and libs using PW_RPC with nanopb.
cc_defaults {
    name: "pw_rpc_nanopb_lib_dependencies",
    static_libs: [
        "pw_containers",
        "pw_protobuf",
        "pw_rpc_chre",
        "pw_rpc_nanopb_chre",
        "pw_status",
        "pw_stream",
        "pw_varint",
    ],
}

cc_library_static {
    name: "pw_rpc_chre",
    defaults: [
        "pw_rpc_cflags_chre",
        "pw_rpc_defaults",
    ],
    host_supported: true,
    vendor_available: true,
}

cc_library_static {
    name: "pw_rpc_nanopb_chre",
    defaults: [
        "pw_rpc_cflags_chre",
        "pw_rpc_nanopb_defaults",
    ],
    static_libs: [
        "pw_rpc_raw_chre",
        "pw_rpc_chre",
    ],
    export_static_lib_headers: [
        "pw_rpc_raw_chre",
        "pw_rpc_chre",
    ],
    host_supported: true,
    vendor_available: true,
}

cc_library_static {
    name: "pw_rpc_raw_chre",
    defaults: [
        "pw_rpc_cflags_chre",
        "pw_rpc_raw_defaults",
    ],
    static_libs: [
        "pw_rpc_chre",
    ],
    host_supported: true,
    vendor_available: true,
}

genrule {
    name: "rpc_test_proto_header",
    defaults: [
        "pw_rpc_generate_nanopb_proto",
    ],
    srcs: ["test/simulation/rpc/rpc_test.proto"],
    out: [
        "rpc_test.pb.h",
    ],
}

genrule {
    name: "rpc_test_proto_source",
    defaults: [
        "pw_rpc_generate_nanopb_proto",
    ],
    srcs: ["test/simulation/rpc/rpc_test.proto"],
    out: [
        "rpc_test.pb.c",
    ],
}

genrule {
    name: "rpc_test_rpc_header",
    defaults: [
        "pw_rpc_generate_nanopb_rpc_header",
    ],
    srcs: ["test/simulation/rpc/rpc_test.proto"],
    out: [
        "rpc_test.rpc.pb.h",
    ],
}

cc_test_host {
    name: "chre_simulation_tests",
    // TODO(b/232537107): Evaluate if isolated can be turned on
    isolated: false,
    test_suites: ["general-tests"],
    srcs: [
        "test/simulation/test_base.cc",
        "test/simulation/test_util.cc",
        "test/simulation/*_test.cc",
    ],
    generated_sources: [
        "rpc_test_proto_source",
    ],
    generated_headers: [
        "rpc_test_proto_header",
        "rpc_test_rpc_header",
    ],
    local_include_dirs: [
        "test/simulation/inc",
        "platform/shared",
    ],
    static_libs: [
        "chre_linux",
        "chre_pal_linux",
        "libprotobuf-c-nano",
    ],
    defaults: [
        "chre_linux_cflags",
        "pw_rpc_cflags_chre",
        "pw_rpc_nanopb_lib_dependencies",
    ],
    sanitize: {
        address: true,
    },
}

cc_library_static {
    name: "chre_linux",
    vendor: true,
    srcs: [
        "core/audio_request_manager.cc",
        "core/ble_request_manager.cc",
        "core/ble_request_multiplexer.cc",
        "core/ble_request.cc",
        "core/debug_dump_manager.cc",
        "core/event_loop_manager.cc",
        "core/event_loop.cc",
        "core/event_ref_queue.cc",
        "core/event.cc",
        "core/gnss_manager.cc",
        "core/host_comms_manager.cc",
        "core/host_endpoint_manager.cc",
        "core/init.cc",
        "core/nanoapp.cc",
        "core/sensor_request_manager.cc",
        "core/sensor_request_multiplexer.cc",
        "core/sensor_request.cc",
        "core/sensor_type_helpers.cc",
        "core/sensor_type.cc",
        "core/sensor.cc",
        "core/settings.cc",
        "core/system_health_monitor.cc",
        "core/timer_pool.cc",
        "core/wifi_request_manager.cc",
        "core/wifi_scan_request.cc",
        "platform/linux/assert.cc",
        "platform/linux/context.cc",
        "platform/linux/fatal_error.cc",
        "platform/linux/host_link.cc",
        "platform/linux/memory_manager.cc",
        "platform/linux/memory.cc",
        "platform/linux/pal_audio.cc",
        "platform/linux/pal_ble.cc",
        "platform/linux/pal_gnss.cc",
        "platform/linux/pal_nan.cc",
        "platform/linux/pal_sensor.cc",
        "platform/linux/pal_wifi.cc",
        "platform/linux/platform_debug_dump_manager.cc",
        "platform/linux/platform_log.cc",
        "platform/linux/platform_nanoapp.cc",
        "platform/linux/platform_pal.cc",
        "platform/linux/power_control_manager.cc",
        "platform/linux/system_time.cc",
        "platform/linux/system_timer.cc",
        "platform/linux/task_util/task.cc",
        "platform/linux/task_util/task_manager.cc",
        "platform/shared/audio_pal/platform_audio.cc",
        "platform/shared/chre_api_audio.cc",
        "platform/shared/chre_api_ble.cc",
        "platform/shared/chre_api_core.cc",
        "platform/shared/chre_api_gnss.cc",
        "platform/shared/chre_api_re.cc",
        "platform/shared/chre_api_sensor.cc",
        "platform/shared/chre_api_user_settings.cc",
        "platform/shared/chre_api_wifi.cc",
        "platform/shared/log_buffer.cc",
        "platform/shared/memory_manager.cc",
        "platform/shared/pal_system_api.cc",
        "platform/shared/platform_ble.cc",
        "platform/shared/platform_gnss.cc",
        "platform/shared/platform_wifi.cc",
        "platform/shared/system_time.cc",
        "platform/shared/version.cc",
        "platform/shared/sensor_pal/platform_sensor.cc",
        "platform/shared/sensor_pal/platform_sensor_type_helpers.cc",
        "platform/shared/sensor_pal/platform_sensor_manager.cc",
        "util/**/*.cc",
    ],
    exclude_srcs: [
        "util/tests/**/*",
    ],
    export_include_dirs: [
        "chre_api/include",
        "chre_api/include/chre_api",
        "core/include",
        "pal/include",
        "pal/util/include",
        "platform/shared/audio_pal/include",
        "platform/linux/include",
        "platform/shared/include",
        "platform/shared/sensor_pal/include",
        "platform/include",
        "util/include",
    ],
    header_libs: [
        "chre_api",
        "chre_flatbuffers",
    ],
    defaults: [
        "chre_linux_cflags",
        "pw_rpc_cflags_chre",
    ],
    static_libs: [
        "libgtest",
        "libgmock",
        "pw_rpc_chre",
    ],
    host_supported: true,
}

cc_defaults {
   name: "chre_linux_cflags",
   cflags: [
        "-DCHRE_MESSAGE_TO_HOST_MAX_SIZE=4096",
        "-DCHRE_MINIMUM_LOG_LEVEL=CHRE_LOG_LEVEL_DEBUG",
        "-DCHRE_ASSERTIONS_ENABLED=true",
        "-DCHRE_FILENAME=__FILE__",
        "-DGTEST",
        "-DCHRE_FIRST_SUPPORTED_API_VERSION=CHRE_API_VERSION_1_1",
        "-DCHRE_AUDIO_SUPPORT_ENABLED",
        "-DCHRE_BLE_SUPPORT_ENABLED",
        "-DCHRE_GNSS_SUPPORT_ENABLED",
        "-DCHRE_SENSORS_SUPPORT_ENABLED",
        "-DCHRE_WIFI_SUPPORT_ENABLED",
        "-DCHRE_WIFI_NAN_SUPPORT_ENABLED",
        "-DCHRE_TEST_WIFI_SCAN_RESULT_TIMEOUT_NS=300000000",
        "-DCHRE_TEST_WIFI_RANGING_RESULT_TIMEOUT_NS=300000000",
        "-DCHRE_TEST_ASYNC_RESULT_TIMEOUT_NS=300000000",
        "-DCHRE_BLE_READ_RSSI_SUPPORT_ENABLED",
        "-Wextra-semi",
    ],
}

subdirs = [
    "apps/wifi_offload",
]

cc_defaults {
    name: "chre_daemon_common",
    local_include_dirs: [
        "external/flatbuffers/include",
        "host/common/include",
        "platform/shared/include",
        "util/include",
    ],
    srcs: [
        "host/common/daemon_base.cc",
        "host/common/fbs_daemon_base.cc",
        "host/common/file_stream.cc",
        "host/common/fragmented_load_transaction.cc",
        "host/common/host_protocol_host.cc",
        "host/common/log_message_parser.cc",
        "host/common/bt_snoop_log_parser.cc",
        "host/common/socket_server.cc",
        "host/common/st_hal_lpma_handler.cc",
        "platform/shared/host_protocol_common.cc",
    ],
    shared_libs: [
        "libbase",
        "libbinder_ndk",
        "libcutils",
        "libjsoncpp",
        "libutils",
        "liblog",
        "chre_metrics_reporter",
        "server_configurable_flags",
    ],
    static_libs: [
        "chre_config_util",
        "chre_flags_c_lib",
    ]
}

cc_library_static {
    name: "chre_config_util",
    vendor: true,
    host_supported: true,
    export_include_dirs: [
        "host/common/include",
    ],
    srcs: [
        "host/common/config_util.cc",
    ],
    shared_libs: [
        "libjsoncpp",
        "liblog",
    ]
}

cc_binary {
    name: "chre_daemon_exynos",
    cpp_std: "c++20",
    defaults: ["chre_daemon_common"],
    soc_specific: true,
    local_include_dirs: [
        "host/exynos",
    ],
    cflags: [ "-DCHRE_LPMA_REQUEST_START_RECOGNITION" ],
    srcs: [
        "host/exynos/exynos_daemon.cc",
        "host/exynos/main.cc",
    ],
    static_libs: [
        "pw_detokenizer",
        "pw_varint",
    ],
    shared_libs: [
        "libhidlbase",
        "libpower",
        "android.hardware.soundtrigger@2.0",
    ],
    header_libs: [
        "pw_span_headers",
        "pw_polyfill_headers",
    ],
    init_rc: ["host/exynos/chre_daemon_exynos.rc"],
}

java_library_static {
    name: "chre_api_test_proto_java_lite",
    host_supported: true,
    proto: {
        type: "lite",
        include_dirs: ["external/protobuf/src"],
    },
    srcs: [
        "apps/test/common/chre_api_test/rpc/chre_api_test.proto",
        ":libprotobuf-internal-protos",
    ],
    sdk_version: "current",
}

cc_library_static {
    name: "chre_host_util",
    vendor_available: true,
    host_supported: true,
    export_include_dirs: [
        "host/common/include",
    ],
    srcs: [
        "host/common/file_stream.cc",
    ],
    shared_libs:[
        "liblog",
    ],
    cflags: ["-Wall", "-Werror"]
}

aconfig_declarations {
    name: "chre_flags",
    package: "android.chre.flags",
    srcs: ["chre_flags.aconfig"],
}

cc_aconfig_library {
    name: "chre_flags_c_lib",
    aconfig_declarations: "chre_flags",
    host_supported: true,
    vendor: true,
}<|MERGE_RESOLUTION|>--- conflicted
+++ resolved
@@ -520,15 +520,6 @@
 genrule {
     name: "chre_atoms_log.h",
     tools: ["stats-log-api-gen"],
-<<<<<<< HEAD
-    cmd: "$(location stats-log-api-gen) --header $(genDir)/chre_atoms_log.h " +
-         "--module chre " +
-         "--namespace android,chre,Atoms ",
-    srcs: [
-        ":libstats_atom_options_protos",
-        ":libprotobuf-internal-descriptor-proto",
-    ],
-=======
     srcs: [
         "core/chre_metrics_with_atom.proto",
         "core/chre_metrics.proto",
@@ -539,7 +530,6 @@
         "--module chre " +
         "--namespace android,chre,Atoms " +
         "--vendor-proto $(location core/chre_metrics_with_atom.proto)",
->>>>>>> c4497c92
     out: [
         "chre_atoms_log.h",
     ],
