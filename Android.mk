--- conflicted
+++ resolved
@@ -95,14 +95,8 @@
     android.hardware.soundtrigger@2.0 \
     libpower \
     libprotobuf-cpp-lite \
-<<<<<<< HEAD
     pixelatoms-cpp \
-    android.frameworks.stats-V1-ndk \
-=======
-    chremetrics-cpp \
-    chre_atoms_log \
     android.frameworks.stats-V2-ndk \
->>>>>>> d8422bc9
     libbinder_ndk \
     chre_metrics_reporter \
     server_configurable_flags
