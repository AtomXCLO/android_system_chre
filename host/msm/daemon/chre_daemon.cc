/*
 * Copyright (C) 2017 The Android Open Source Project
 *
 * Licensed under the Apache License, Version 2.0 (the "License");
 * you may not use this file except in compliance with the License.
 * You may obtain a copy of the License at
 *
 *      http://www.apache.org/licenses/LICENSE-2.0
 *
 * Unless required by applicable law or agreed to in writing, software
 * distributed under the License is distributed on an "AS IS" BASIS,
 * WITHOUT WARRANTIES OR CONDITIONS OF ANY KIND, either express or implied.
 * See the License for the specific language governing permissions and
 * limitations under the License.
 */

/**
 * @file
 * The daemon that hosts CHRE on the SLPI via FastRPC.
 *
 * Several threads are required for this functionality:
 *   - Main thread: blocked waiting on SIGINT/SIGTERM, and requests graceful
 *     shutdown of CHRE when caught
 *   - Monitor thread: persistently blocked in a FastRPC call to the SLPI that
 *     only returns when CHRE exits or the SLPI crashes
 *     - TODO: see whether we can merge this with the RX thread
 *   - Reverse monitor thread: after initializing the SLPI-side monitor for this
 *     process, blocks on a condition variable. If this thread exits, CHRE on
 *     the SLPI side will be notified and shut down (this is only possible if
 *     this thread is not blocked in a FastRPC call).
 *     - TODO: confirm this and see whether we can merge this responsibility
 *       into the TX thread
 *   - Message to host (RX) thread: blocks in FastRPC call, waiting on incoming
 *     message from CHRE
 *   - Message to CHRE (TX) thread: blocks waiting on outbound queue, delivers
 *     messages to CHRE over FastRPC
 *
 * TODO: This file originated from an implementation for another device, and was
 * written in C, but then it was converted to C++ when adding socket support. It
 * should be fully converted to C++.
 */

// Disable verbose logging
// TODO: use property_get_bool to make verbose logging runtime configurable
// #define LOG_NDEBUG 0

#include <ctype.h>
#include <inttypes.h>
#include <pthread.h>
#include <stdbool.h>
#include <stdio.h>
#include <stdlib.h>
#include <string.h>
#include <unistd.h>

#ifdef REMOTE_HANDLE_SPD
extern "C" {
#include "remote.h"
} // extern C

#define ITRANSPORT_PREFIX "'\":;./\\"
#endif

#include "chre/platform/slpi/fastrpc.h"
#include "chre_host/log.h"
#include "chre_host/host_protocol_host.h"
#include "chre_host/socket_server.h"
#include "generated/chre_slpi.h"

#include <utils/SystemClock.h>

#ifdef ADSPRPC
#include "remote.h"

#define ITRANSPORT_PREFIX "'\":;./\\"
#endif  // ADSPRPC

//! The format string to use for logs from the CHRE implementation.
#define HUB_LOG_FORMAT_STR "Hub (t=%.6f): %s"

#ifdef CHRE_DAEMON_LPMA_ENABLED
#include <android/hardware/soundtrigger/2.0/ISoundTriggerHw.h>

using android::sp;
using android::hardware::Return;
using android::hardware::soundtrigger::V2_0::ISoundTriggerHw;
using android::hardware::soundtrigger::V2_0::SoundModelHandle;
using android::hardware::soundtrigger::V2_0::SoundModelType;
#endif  // CHRE_DAEMON_LPMA_ENABLED

using android::chre::HostProtocolHost;
using android::elapsedRealtimeNano;

// Aliased for consistency with the way these symbols are referenced in
// CHRE-side code
namespace fbs = ::chre::fbs;

typedef void *(thread_entry_point_f)(void *);

struct reverse_monitor_thread_data {
  pthread_t       thread;
  pthread_mutex_t mutex;
  pthread_cond_t  cond;
};

static void *chre_message_to_host_thread(void *arg);
static void *chre_monitor_thread(void *arg);
static void *chre_reverse_monitor_thread(void *arg);
static bool init_reverse_monitor(struct reverse_monitor_thread_data *data);
static bool start_thread(pthread_t *thread_handle,
                         thread_entry_point_f *thread_entry,
                         void *arg);

#ifdef CHRE_DAEMON_LPMA_ENABLED
//! The name of the wakelock to use for the CHRE daemon.
static const char kWakeLockName[] = "chre_daemon";

//! The file descriptor to wake lock.
static int gWakeLockFd = -1;

//! The file descriptor to wake unlock.
static int gWakeUnlockFd = -1;

struct LpmaEnableThreadData {
  pthread_t thread;
  pthread_mutex_t mutex;
  pthread_cond_t cond;
  bool currentLpmaEnabled;
  bool targetLpmaEnabled;
};

static LpmaEnableThreadData lpmaEnableThread;
#endif  // CHRE_DAEMON_LPMA_ENABLED

//! Set to true when we request a graceful shutdown of CHRE
static volatile bool chre_shutdown_requested = false;

#if !defined(LOG_NDEBUG) || LOG_NDEBUG != 0
static void log_buffer(const uint8_t * /*buffer*/, size_t /*size*/) {}
#else
static void log_buffer(const uint8_t *buffer, size_t size) {
  char line[32];
  int offset = 0;
  char line_chars[32];
  int offset_chars = 0;

  size_t orig_size = size;
  if (size > 128) {
    size = 128;
    LOGV("Dumping first 128 bytes of buffer of size %zu", orig_size);
  } else {
    LOGV("Dumping buffer of size %zu bytes", size);
  }
  for (size_t i = 1; i <= size; ++i) {
    offset += snprintf(&line[offset], sizeof(line) - offset, "%02x ",
                       buffer[i - 1]);
    offset_chars += snprintf(
        &line_chars[offset_chars], sizeof(line_chars) - offset_chars,
        "%c", (isprint(buffer[i - 1])) ? buffer[i - 1] : '.');
    if ((i % 8) == 0) {
      LOGV("  %s\t%s", line, line_chars);
      offset = 0;
      offset_chars = 0;
    } else if ((i % 4) == 0) {
      offset += snprintf(&line[offset], sizeof(line) - offset, " ");
    }
  }

  if (offset > 0) {
    char tabs[8];
    char *pos = tabs;
    while (offset < 28) {
      *pos++ = '\t';
      offset += 8;
    }
    *pos = '\0';
    LOGV("  %s%s%s", line, tabs, line_chars);
  }
}
#endif

static void parseAndEmitLogMessages(unsigned char *message) {
  const fbs::MessageContainer *container = fbs::GetMessageContainer(message);
  const auto *logMessage = static_cast<const fbs::LogMessage *>(
      container->message());

  constexpr size_t kLogMessageHeaderSize = 2 + sizeof(uint64_t);
  const flatbuffers::Vector<int8_t>& logData = *logMessage->buffer();
  for (size_t i = 0; i <= (logData.size() - kLogMessageHeaderSize);) {
    // Parse out the log level.
    const char *log = reinterpret_cast<const char *>(&logData.data()[i]);
    char logLevel = *log;
    log++;

    // Parse out the timestampNanos.
    uint64_t timestampNanos;
    memcpy(&timestampNanos, log, sizeof(uint64_t));
    timestampNanos = le64toh(timestampNanos);
    log += sizeof(uint64_t);

    float timestampSeconds = timestampNanos / 1e9;

    // Log the message.
    switch (logLevel) {
      case 1:
        LOGE(HUB_LOG_FORMAT_STR, timestampSeconds, log);
        break;
      case 2:
        LOGW(HUB_LOG_FORMAT_STR, timestampSeconds, log);
        break;
      case 3:
        LOGI(HUB_LOG_FORMAT_STR, timestampSeconds, log);
        break;
      case 4:
        LOGD(HUB_LOG_FORMAT_STR, timestampSeconds, log);
        break;
      default:
        LOGE("Invalid CHRE hub log level, omitting log");
    }

    // Advance the log pointer.
    size_t strLen = strlen(log);
    i += kLogMessageHeaderSize + strLen;
  }
}

static int64_t getTimeOffset(bool *success) {
  int64_t timeOffset = 0;

#if defined(__aarch64__)
  // Reads the system time counter (CNTVCT) and its frequency (CNTFRQ)
  // CNTVCT is used in the sensors HAL for time synchronization.
  // More information can be found in the ARM reference manual
  // (http://infocenter.arm.com/help/index.jsp?topic=
  // /com.arm.doc.100048_0002_05_en/jfa1406793266982.html)
  // Use uint64_t to store since the MRS instruction uses 64 bit (X) registers
  // (http://infocenter.arm.com/help/topic/
  // com.arm.doc.den0024a/ch06s05s02.html)
  uint64_t qTimerCount = 0, qTimerFreq = 0;
  uint64_t hostTimeNano = elapsedRealtimeNano();
  asm volatile("mrs %0, cntvct_el0" : "=r"(qTimerCount));
  asm volatile("mrs %0, cntfrq_el0" : "=r"(qTimerFreq));

  constexpr uint64_t kOneSecondInNanoseconds = 1000000000;
  if (qTimerFreq != 0) {
    // Get the seconds part first, then convert the remainder to prevent
    // overflow
    uint64_t qTimerNanos = (qTimerCount / qTimerFreq);
    if (qTimerNanos > UINT64_MAX / kOneSecondInNanoseconds) {
      LOGE("CNTVCT_EL0 conversion to nanoseconds overflowed during time sync."
           " Aborting time sync.");
      *success = false;
    } else {
      qTimerNanos *= kOneSecondInNanoseconds;

      // Round the remainder portion to the nearest nanosecond
      uint64_t remainder = (qTimerCount % qTimerFreq);
      qTimerNanos +=
          (remainder * kOneSecondInNanoseconds + qTimerFreq / 2) / qTimerFreq;

      timeOffset = hostTimeNano - qTimerNanos;
      *success = true;
    }
  } else {
    LOGE("CNTFRQ_EL0 had 0 value. Aborting time sync.");
    *success = false;
  }
#else
#error "Unsupported CPU architecture type"
#endif

  return timeOffset;
}

static void sendTimeSyncMessage() {
  bool timeSyncSuccess = true;
  int64_t timeOffset = getTimeOffset(&timeSyncSuccess);

  if (timeSyncSuccess) {
    flatbuffers::FlatBufferBuilder builder(64);
    HostProtocolHost::encodeTimeSyncMessage(builder, timeOffset);
    int success = chre_slpi_deliver_message_from_host(
        static_cast<const unsigned char *>(builder.GetBufferPointer()),
        static_cast<int>(builder.GetSize()));

    if (success != 0) {
      LOGE("Failed to deliver timestamp message from host to CHRE: %d", success);
    }
  }
}

#ifdef CHRE_DAEMON_LPMA_ENABLED

/**
 * Initializes the wakelock file descriptors used to acquire/release wakelocks
 * for CHRE.
 */
static void initWakeLockFds() {
  const char kWakeLockPath[] = "/sys/power/wake_lock";
  const char kWakeUnlockPath[] = "/sys/power/wake_unlock";

  bool success = false;
  if ((gWakeLockFd = open(kWakeLockPath, O_RDWR | O_CLOEXEC)) < 0) {
    LOGE("Failed to open wake lock file with %s", strerror(errno));
  } else if ((gWakeUnlockFd = open(kWakeUnlockPath, O_RDWR | O_CLOEXEC)) < 0) {
    close(gWakeLockFd);
    LOGE("Failed to open wake unlock file with %s", strerror(errno));
  } else {
    success = true;
  }

  if (!success) {
    gWakeLockFd = -1;
    gWakeUnlockFd = -1;
  }
}

static void acquireWakeLock() {
  if (gWakeLockFd < 0) {
    LOGW("Failing to acquire wakelock due to invalid file descriptor");
  } else {
    const size_t len = strlen(kWakeLockName);
    ssize_t result = write(gWakeLockFd, kWakeLockName, len);
    if (result < 0) {
      LOGE("Failed to acquire wakelock with error %s", strerror(errno));
    } else if (result != static_cast<ssize_t>(len)) {
      LOGE("Wrote incomplete id to wakelock file descriptor");
    }
  }
}

static void releaseWakeLock() {
  if (gWakeUnlockFd < 0) {
    LOGW("Failed to release wakelock due to invalid file descriptor");
  } else {
    const size_t len = strlen(kWakeLockName);
    ssize_t result = write(gWakeUnlockFd, kWakeLockName, len);
    if (result < 0) {
      LOGE("Failed to release wakelock with error %s", strerror(errno));
    } else if (result != static_cast<ssize_t>(len)) {
      LOGE("Wrote incomplete id to wakeunlock file descriptor");
    }
  }
}

/**
 * Sets the target state for LPMA to be enabled. This triggers another thread to
 * perform the async operation of enabling or disabling the LPMA use case.
 *
 * @param enabled Whether LPMA is to be enabled or disabled.
 */
static void setLpmaState(bool enabled) {
  pthread_mutex_lock(&lpmaEnableThread.mutex);
  lpmaEnableThread.targetLpmaEnabled = enabled;
  pthread_mutex_unlock(&lpmaEnableThread.mutex);
  pthread_cond_signal(&lpmaEnableThread.cond);
}

/**
 * Loads the LPMA use case via the SoundTrigger HAL HIDL service.
 *
 * @param lpmaHandle The handle that was generated as a result of enabling
 *        the LPMA use case successfully.
 * @return true if LPMA was enabled successfully, false otherwise.
 */
static bool loadLpma(SoundModelHandle *lpmaHandle) {
  LOGD("Loading LPMA");

  ISoundTriggerHw::SoundModel soundModel;
  soundModel.type = SoundModelType::GENERIC;
  soundModel.vendorUuid.timeLow = 0x57CADDB1;
  soundModel.vendorUuid.timeMid = 0xACDB;
  soundModel.vendorUuid.versionAndTimeHigh = 0x4DCE;
  soundModel.vendorUuid.variantAndClockSeqHigh = 0x8CB0;

  const uint8_t uuidNode[6] = { 0x2E, 0x95, 0xA2, 0x31, 0x3A, 0xEE };
  memcpy(&soundModel.vendorUuid.node[0], uuidNode, sizeof(uuidNode));
  soundModel.data.resize(1);  // Insert a dummy byte to bypass HAL NULL checks.

  bool loaded = false;
  sp<ISoundTriggerHw> stHal = ISoundTriggerHw::getService();
  if (stHal == nullptr) {
    LOGE("Failed to get ST HAL service for LPMA load");
  } else {
    int32_t loadResult;
    Return<void> hidlResult = stHal->loadSoundModel(soundModel, NULL, 0,
        [&](int32_t retval, SoundModelHandle handle) {
            loadResult = retval;
            *lpmaHandle = handle;
        });

    if (hidlResult.isOk()) {
      if (loadResult == 0) {
        LOGI("Loaded LPMA");
        loaded = true;
      } else {
        LOGE("Failed to load LPMA with %" PRId32, loadResult);
      }
    } else {
      LOGE("Failed to load LPMA due to hidl error %s",
           hidlResult.description().c_str());
    }
  }

  return loaded;
}

/**
 * Unloads the LPMA use case via the SoundTrigger HAL HIDL service. This
 * function does not indicate success/failure as it is expected that even in the
 * event of a failure to unload, the use case will be unloaded. As long as the
 * sound trigger HAL received the request we can be assured that the use case
 * will be unloaded (even if it means reseting the codec or otherwise).
 *
 * @param lpmaHandle A handle that was previously produced by the setLpmaEnabled
 *        function. This is the handle that is unloaded from the ST HAL to
 *        disable LPMA.
 */
static void unloadLpma(SoundModelHandle lpmaHandle) {
  LOGD("Unloading LPMA");

  sp<ISoundTriggerHw> stHal = ISoundTriggerHw::getService();
  if (stHal == nullptr) {
    LOGE("Failed to get ST HAL service for LPMA unload");
  } else {
    Return<int32_t> hidlResult = stHal->unloadSoundModel(lpmaHandle);

    if (hidlResult.isOk()) {
      if (hidlResult == 0) {
        LOGI("Unloaded LPMA");
      } else {
        LOGE("Failed to unload LPMA with %" PRId32, int32_t(hidlResult));
      }
    } else {
      LOGE("Failed to unload LPMA due to hidl error %s",
           hidlResult.description().c_str());
    }
  }
}

static void *chreLpmaEnableThread(void *arg) {
  auto *state = static_cast<LpmaEnableThreadData *>(arg);

  const useconds_t kInitialRetryDelayUs = 500000;
  const int kRetryGrowthFactor = 2;
  const int kRetryGrowthLimit = 5;  // Terminates at 8s retry interval.
  const int kRetryWakeLockLimit = 10;  // Retry with a wakelock 10 times.

  int retryCount = 0;
  useconds_t retryDelay = 0;
  SoundModelHandle lpmaHandle;

  while (true) {
    pthread_mutex_lock(&state->mutex);
    if (state->currentLpmaEnabled == state->targetLpmaEnabled) {
      retryCount = 0;
      retryDelay = 0;
      releaseWakeLock();  // Allow the system to suspend while waiting.
      pthread_cond_wait(&state->cond, &state->mutex);
      acquireWakeLock();  // Ensure the system stays up while retrying.
    } else if (state->targetLpmaEnabled && loadLpma(&lpmaHandle)) {
      state->currentLpmaEnabled = state->targetLpmaEnabled;
    } else if (!state->targetLpmaEnabled) {
      // Regardless of whether the use case fails to unload, set the
      // currentLpmaEnabled to the targetLpmaEnabled. This will allow the next
      // enable request to proceed. After a failure to unload occurs, the
      // supplied handle is invalid and should not be unloaded again.
      unloadLpma(lpmaHandle);
      state->currentLpmaEnabled = state->targetLpmaEnabled;
    } else {
      // Unlock while delaying to avoid blocking the client thread. No shared
      // state is modified here.
      pthread_mutex_unlock(&state->mutex);

      if (retryDelay == 0) {
        retryDelay = kInitialRetryDelayUs;
      } else if (retryCount < kRetryGrowthLimit) {
        retryDelay *= kRetryGrowthFactor;
      }

      LOGD("Delaying retry %d for %uus", retryCount, retryDelay);
      usleep(retryDelay);

      retryCount++;
      if (retryCount > kRetryWakeLockLimit) {
        releaseWakeLock();
      }

      pthread_mutex_lock(&state->mutex);
    }

    pthread_mutex_unlock(&state->mutex);
  }

  LOGV("LPMA enable thread exited");
  return NULL;
}

/**
 * Initializes the data shared with the LPMA enable thread and starts the
 * thread.
 *
 * @param data Pointer to structure containing the (uninitialized) condition
 *        variable and associated data passed to the LPMA enable thread.
 * @return true on success, false otherwise.
 */
static bool initLpmaEnableThread(LpmaEnableThreadData *data) {
  bool success = false;
  int ret;

  if ((ret = pthread_mutex_init(&data->mutex, NULL)) != 0) {
    LOG_ERROR("Failed to initialize lpma enable mutex", ret);
  } else if ((ret = pthread_cond_init(&data->cond, NULL)) != 0) {
    LOG_ERROR("Failed to initialize lpma enable condition variable", ret);
  } else if (!start_thread(&data->thread, chreLpmaEnableThread, data)) {
    LOGE("Couldn't start lpma enable thread");
  } else {
    data->currentLpmaEnabled = false;
    data->targetLpmaEnabled = false;
    success = true;
  }

  return success;
}

#endif  // CHRE_DAEMON_LPMA_ENABLED

/**
 * Entry point for the thread that receives messages sent by CHRE.
 *
 * @return always returns NULL
 */
static void *chre_message_to_host_thread(void *arg) {
  unsigned char messageBuffer[4096];
  unsigned int messageLen;
  int result = 0;
  auto *server = static_cast<::android::chre::SocketServer *>(arg);

  while (true) {
    messageLen = 0;
    LOGV("Calling into chre_slpi_get_message_to_host");
    result = chre_slpi_get_message_to_host(
        messageBuffer, sizeof(messageBuffer), &messageLen);
    LOGV("Got message from CHRE with size %u (result %d)", messageLen, result);

    if (result == CHRE_FASTRPC_ERROR_SHUTTING_DOWN) {
      LOGD("CHRE shutting down, exiting CHRE->Host message thread");
      break;
    } else if (result == CHRE_FASTRPC_SUCCESS && messageLen > 0) {
      log_buffer(messageBuffer, messageLen);
      uint16_t hostClientId;
      fbs::ChreMessage messageType;
      if (!HostProtocolHost::extractHostClientIdAndType(
          messageBuffer, messageLen, &hostClientId, &messageType)) {
        LOGW("Failed to extract host client ID from message - sending "
             "broadcast");
        hostClientId = chre::kHostClientIdUnspecified;
      }

      if (messageType == fbs::ChreMessage::LogMessage) {
        parseAndEmitLogMessages(messageBuffer);
      } else if (messageType == fbs::ChreMessage::TimeSyncRequest) {
        sendTimeSyncMessage();
#ifdef CHRE_DAEMON_LPMA_ENABLED
      } else if (messageType == fbs::ChreMessage::LowPowerMicAccessRequest) {
        setLpmaState(true);
      } else if (messageType == fbs::ChreMessage::LowPowerMicAccessRelease) {
        setLpmaState(false);
#endif  // CHRE_DAEMON_LPMA_ENABLED
      } else if (hostClientId == chre::kHostClientIdUnspecified) {
        server->sendToAllClients(messageBuffer,
                                 static_cast<size_t>(messageLen));
      } else {
        server->sendToClientById(messageBuffer,
                                 static_cast<size_t>(messageLen), hostClientId);
      }
    } else if (!chre_shutdown_requested) {
      LOGE("Received an unknown result and no shutdown was requested. Quitting");
      exit(-1);
    } else {
      // Received an unknown result but a shutdown was requested. Break from the
      // loop to allow the daemon to cleanup.
      break;
    }
  }

  LOGV("Message to host thread exited");
  return NULL;
}

/**
 * Entry point for the thread that blocks in a FastRPC call to monitor for
 * abnormal exit of CHRE or reboot of the SLPI.
 *
 * @return always returns NULL
 */
static void *chre_monitor_thread(void *arg) {
  (void) arg;
  int ret = chre_slpi_wait_on_thread_exit();
  if (!chre_shutdown_requested) {
    LOGE("Detected unexpected CHRE thread exit (%d)\n", ret);
    exit(EXIT_FAILURE);
  }

  LOGV("Monitor thread exited");
  return NULL;
}

/**
 * Entry point for the "reverse" monitor thread, which invokes a FastRPC method
 * to register a thread destructor, and blocks waiting on a condition variable.
 * This allows for the code running in the SLPI to detect abnormal shutdown of
 * the host-side binary and perform graceful cleanup.
 *
 * @return always returns NULL
 */
static void *chre_reverse_monitor_thread(void *arg) {
  struct reverse_monitor_thread_data *thread_data =
      (struct reverse_monitor_thread_data *) arg;

  int ret = chre_slpi_initialize_reverse_monitor();
  if (ret != CHRE_FASTRPC_SUCCESS) {
    LOGE("Failed to initialize reverse monitor on SLPI: %d", ret);
  } else {
    // Block here on the condition variable until the main thread notifies
    // us to exit
    pthread_mutex_lock(&thread_data->mutex);
    pthread_cond_wait(&thread_data->cond, &thread_data->mutex);
    pthread_mutex_unlock(&thread_data->mutex);
  }

  LOGV("Reverse monitor thread exited");
  return NULL;
}

/**
 * Initializes the data shared with the reverse monitor thread, and starts the
 * thread.
 *
 * @param data Pointer to structure containing the (uninitialized) condition
 *        variable and associated data passed to the reverse monitor thread
 *
 * @return true on success
 */
static bool init_reverse_monitor(struct reverse_monitor_thread_data *data) {
  bool success = false;
  int ret;

  if ((ret = pthread_mutex_init(&data->mutex, NULL)) != 0) {
    LOG_ERROR("Failed to initialize mutex", ret);
  } else if ((ret = pthread_cond_init(&data->cond, NULL)) != 0) {
    LOG_ERROR("Failed to initialize condition variable", ret);
  } else if (!start_thread(&data->thread, chre_reverse_monitor_thread, data)) {
    LOGE("Couldn't start reverse monitor thread");
  } else {
    success = true;
  }

  return success;
}

/**
 * Start a thread with default attributes, or log an error on failure
 *
 * @return bool true if the thread was successfully started
 */
static bool start_thread(pthread_t *thread_handle,
                         thread_entry_point_f *thread_entry,
                         void *arg) {
  int ret = pthread_create(thread_handle, NULL, thread_entry, arg);
  if (ret != 0) {
    LOG_ERROR("pthread_create failed", ret);
  }
  return (ret == 0);
}

namespace {

void onMessageReceivedFromClient(uint16_t clientId, void *data, size_t length) {
  constexpr size_t kMaxPayloadSize = 1024 * 1024;  // 1 MiB

  // This limitation is due to FastRPC, but there's no case where we should come
  // close to this limit...
  static_assert(kMaxPayloadSize <= INT32_MAX,
                "SLPI uses 32-bit signed integers to represent message size");

  if (length > kMaxPayloadSize) {
    LOGE("Message too large to pass to SLPI (got %zu, max %zu bytes)", length,
         kMaxPayloadSize);
  } else if (!HostProtocolHost::mutateHostClientId(data, length, clientId)) {
    LOGE("Couldn't set host client ID in message container!");
  } else {
    LOGV("Delivering message from host (size %zu)", length);
    log_buffer(static_cast<const uint8_t *>(data), length);
    int ret = chre_slpi_deliver_message_from_host(
        static_cast<const unsigned char *>(data), static_cast<int>(length));
    if (ret != 0) {
      LOGE("Failed to deliver message from host to CHRE: %d", ret);
    }
  }
}

}  // anonymous namespace

int main() {
  int ret = -1;
  pthread_t monitor_thread;
  pthread_t msg_to_host_thread;

  struct reverse_monitor_thread_data reverse_monitor;
  ::android::chre::SocketServer server;

<<<<<<< HEAD
#ifdef REMOTE_HANDLE_SPD
  remote_handle fd = -1;
  if(remote_handle_open(ITRANSPORT_PREFIX "createstaticpd:sensorspd", &fd)){
     LOGE("Failed to to open remote handle sensorspd");
     return -1;
  }
#endif
=======
#ifdef ADSPRPC
  remote_handle remote_handle_fd = 0xFFFFFFFF;
  LOGD("Attaching to ADSP sensors PD");
  if (remote_handle_open(ITRANSPORT_PREFIX "createstaticpd:sensorspd",
                         &remote_handle_fd)) {
    LOGE("Failed to open remote handle for sensorspd");
  } else {
    LOGV("Successfully opened remote handle for sensorspd");
  }
#endif  // ADSPRPC

>>>>>>> d7f290fd
#ifdef CHRE_DAEMON_LPMA_ENABLED
  initWakeLockFds();
#endif  // CHRE_DAEMON_LPMA_ENABLED

  if (!init_reverse_monitor(&reverse_monitor)) {
    LOGE("Couldn't initialize reverse monitor");
#ifdef CHRE_DAEMON_LPMA_ENABLED
  } else if (!initLpmaEnableThread(&lpmaEnableThread)) {
    LOGE("Couldn't initialize LPMA enable thread");
#endif  // CHRE_DAEMON_LPMA_ENABLED
  } else {
    // Send time offset message before nanoapps start
    sendTimeSyncMessage();
    if ((ret = chre_slpi_start_thread()) != CHRE_FASTRPC_SUCCESS) {
      LOGE("Failed to start CHRE on SLPI: %d", ret);
    } else {
      if (!start_thread(&monitor_thread, chre_monitor_thread, NULL)) {
        LOGE("Couldn't start monitor thread");
      } else if (!start_thread(&msg_to_host_thread, chre_message_to_host_thread,
                               &server)) {
        LOGE("Couldn't start CHRE->Host message thread");
      } else {
        LOGI("CHRE on SLPI started");
        // TODO: take 2nd argument as command-line parameter
        server.run("chre", true, onMessageReceivedFromClient);
      }

      chre_shutdown_requested = true;
      ret = chre_slpi_stop_thread();
      if (ret != CHRE_FASTRPC_SUCCESS) {
        LOGE("Failed to stop CHRE on SLPI: %d", ret);
      } else {
        // TODO: don't call pthread_join if the thread failed to start
        LOGV("Joining monitor thread");
        ret = pthread_join(monitor_thread, NULL);
        if (ret != 0) {
          LOG_ERROR("Join on monitor thread failed", ret);
        }

        LOGV("Joining reverse monitor thread");
        pthread_cond_signal(&reverse_monitor.cond);
        ret = pthread_join(reverse_monitor.thread, NULL);
        if (ret != 0) {
          LOG_ERROR("Join on reverse monitor thread failed", ret);
        }

        LOGV("Joining message to host thread");
        ret = pthread_join(msg_to_host_thread, NULL);
        if (ret != 0) {
          LOG_ERROR("Join on monitor thread failed", ret);
        }

        LOGI("Shutdown complete");
      }
    }
  }
#ifdef REMOTE_HANDLE_SPD
  if(fd != (remote_handle)-1) {
    remote_handle_close(fd);
  }
#endif
  return ret;
}
<|MERGE_RESOLUTION|>--- conflicted
+++ resolved
@@ -710,15 +710,6 @@
   struct reverse_monitor_thread_data reverse_monitor;
   ::android::chre::SocketServer server;
 
-<<<<<<< HEAD
-#ifdef REMOTE_HANDLE_SPD
-  remote_handle fd = -1;
-  if(remote_handle_open(ITRANSPORT_PREFIX "createstaticpd:sensorspd", &fd)){
-     LOGE("Failed to to open remote handle sensorspd");
-     return -1;
-  }
-#endif
-=======
 #ifdef ADSPRPC
   remote_handle remote_handle_fd = 0xFFFFFFFF;
   LOGD("Attaching to ADSP sensors PD");
@@ -730,7 +721,13 @@
   }
 #endif  // ADSPRPC
 
->>>>>>> d7f290fd
+#ifdef REMOTE_HANDLE_SPD
+  remote_handle fd = -1;
+  if(remote_handle_open(ITRANSPORT_PREFIX "createstaticpd:sensorspd", &fd)){
+     LOGE("Failed to to open remote handle sensorspd");
+     return -1;
+  }
+#endif
 #ifdef CHRE_DAEMON_LPMA_ENABLED
   initWakeLockFds();
 #endif  // CHRE_DAEMON_LPMA_ENABLED
