--- conflicted
+++ resolved
@@ -43,11 +43,6 @@
  *
  * A subclass should initiate mConnection, mHalClientManager and
  * mPreloadedNanoappLoader in its constructor.
-<<<<<<< HEAD
- *
- * TODO(b/247124878): setTestMode is not implemented yet.
-=======
->>>>>>> 1822f5d7
  */
 class MultiClientContextHubBase
     : public BnContextHub,
@@ -163,8 +158,6 @@
   std::mutex mPreloadedNanoappIdsMutex;
   std::optional<std::vector<uint64_t>> mPreloadedNanoappIds{};
 
-<<<<<<< HEAD
-=======
   // test mode settings
   std::mutex mTestModeMutex;
   std::condition_variable mEnableTestModeCv;
@@ -175,7 +168,6 @@
   int32_t mTestModeTransactionId =
       static_cast<int32_t>(kDefaultTestModeTransactionId);
 
->>>>>>> 1822f5d7
   EventLogger mEventLogger;
 };
 }  // namespace android::hardware::contexthub::common::implementation
